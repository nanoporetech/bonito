--- conflicted
+++ resolved
@@ -73,21 +73,17 @@
     fd.flush()
 
 
-def write_fastq(header, sequence, qstring, fd=sys.stdout, tags=None, mods_tags=None, sep="\t"):
+def write_fastq(header, sequence, qstring, fd=sys.stdout, tags=None, sep="\t"):
     """
     Write a fastq record to a file descriptor.
     """
     if tags is not None:
-<<<<<<< HEAD
         tags_str = ""
         if mods_tags is not None:
             mm_tag, ml_tag = mods_tags_to_str(mods_tags)
             tags_str += f"{mm_tag}\t{ml_tag}"
         tags_str += sep.join(f"{k}={v}" for k, v in tags.items())
-        fd.write(f"@{header} {tags_str}\n")
-=======
         fd.write(f"@{header} {sep.join(tags)}\n")
->>>>>>> 707c0d83
     else:
         fd.write(f"@{header}\n")
     fd.write(f"{sequence}\n+\n{qstring}\n")
